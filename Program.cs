using Cocona;
using System;
using System.Collections.Generic;
using Octokit;
using DotNetEnv;

<<<<<<< HEAD

CoconaApp.Run(static(
    
    [Argument] string[] repos,
=======
CoconaApp.Run((
    [Argument(Description = "분석할 저장소. \"ower/repo\" 형식으로 공백을 구분자로 하여 여러 개 입력")] string[] repos,
>>>>>>> 4f59ab18
    [Option('v', Description = "자세한 로그 출력을 활성화합니다.")] bool verbose,
    [Option('o', Description = "출력 디렉토리 경로를 지정합니다. (default : \"result\")")] string? output,
    [Option('f', Description = "출력 형식 지정 (\"text\", \"csv\", \"chart\", \"html\", \"all\", default : \"all\")")] string[]? format,
    [Option('t', Description = "GitHub 액세스 토큰 입력")] string? token
) =>
{
    // 더미 데이타가 실제로 불러와 지는지 기본적으로 확인하기 위한 코드
    var repo1Activities = DummyData.repo1Activities;
    Console.WriteLine("repo1Activities:" + repo1Activities.Count);
    var repo2Activities = DummyData.repo2Activities;
    Console.WriteLine("repo2Activities:" + repo2Activities.Count);

    foreach (var repoPath in repos)
    {
        if (!repoPath.Contains('/'))
        {
            Console.WriteLine($"! 저장소 인자 '{repoPath}'는 'owner/repo' 형식이어야 합니다.");
            continue;
        }

        var parts = repoPath.Split('/');
        if (parts.Length != 2)
        {
            Console.WriteLine($"! 저장소 인자 '{repoPath}'는 'owner/repo' 형식이어야 합니다.");
            continue;
        }

        string owner = parts[0];
        string repo = parts[1];

        Console.WriteLine($"\n🔍 처리 중: {owner}/{repo}");

        try
        {
            var client = new GitHubClient(new ProductHeaderValue("CoconaApp"));

            if (!string.IsNullOrEmpty(token))
            {
                File.WriteAllText(".env", $"GITHUB_TOKEN={token}\n");
                Console.WriteLine(".env의 토큰을 갱신합니다.");
                client.Credentials = new Credentials(token);
            }
            else if (File.Exists(".env"))
            {
                Console.WriteLine(".env의 토큰으로 인증을 진행합니다.");
                Env.Load();
                token = Environment.GetEnvironmentVariable("GITHUB_TOKEN");
                client.Credentials = new Credentials(token);
            }

            var repository = client.Repository.Get(owner, repo).GetAwaiter().GetResult();

            Console.WriteLine($"[INFO] Repository Name: {repository.Name}");
            Console.WriteLine($"[INFO] Full Name: {repository.FullName}");
            Console.WriteLine($"[INFO] Description: {repository.Description}");
            Console.WriteLine($"[INFO] Stars: {repository.StargazersCount}");
            Console.WriteLine($"[INFO] Forks: {repository.ForksCount}");
            Console.WriteLine($"[INFO] Open Issues: {repository.OpenIssuesCount}");
            Console.WriteLine($"[INFO] Language: {repository.Language}");
            Console.WriteLine($"[INFO] URL: {repository.HtmlUrl}");
        }
        catch (Exception e)
        {
            Console.WriteLine($"! 오류 발생: {e.Message}");
            Environment.Exit(1);
        }

        try
        {
            var formats = format == null ?
                new List<string> { "text", "csv", "chart", "html" } 
                : checkFormat(format);

            var outputDir = string.IsNullOrWhiteSpace(output) ? "output" : output;

            var dataCollector = new RepoDataCollector(token!); // ✅ null-forgiving 연산자 적용

            // ===== 파일 생성 기능 구현 후 제거 =====
            Console.WriteLine("\n===생성되는 포맷===");
            foreach (var fm in formats)
            {
                Console.WriteLine($"-{fm}");
            }
            Console.WriteLine("\n파일 생성 기능이 아직 구현되지 않았습니다.");
            // ===== 파일 생성 기능 구현 후 제거 =====
        }
        catch (Exception ex)
        {
            Console.WriteLine($"! 오류 발생: {ex.Message}");
            Environment.Exit(1);
        }

        Environment.Exit(0);
    }
});

static List<string> checkFormat(string[] format) 
{
    var FormatList = new List<string> {"text", "csv", "chart", "html", "all"}; // 유효한 format

    var validFormats = new List<string> { };
    var unValidFormats = new List<string> { };
    char[] invalidChars = Path.GetInvalidFileNameChars();

    foreach (var fm in format)
    {
        var f = fm.Trim().ToLowerInvariant(); // 대소문자 구분 없이 유효성 검사
        if (f.IndexOfAny(invalidChars) >= 0)
        {
            Console.WriteLine($"포맷 '{f}'에는 파일명으로 사용할 수 없는 문자가 포함되어 있습니다.");
            Console.WriteLine("포맷 이름에서 다음 문자를 사용하지 마세요: " +
                string.Join(" ", invalidChars.Select(c => $"'{c}'")));
            Environment.Exit(1);
        }

        if (FormatList.Contains(f))
            validFormats.Add(f);
        else
            unValidFormats.Add(f);
    }

    // 유효하지 않은 포맷이 존재
    if (unValidFormats.Count != 0)
    {
        Console.WriteLine("유효하지 않은 포맷이 존재합니다.");
        Console.Write("유효하지 않은 포맷: ");
        foreach (var unValidFormat in unValidFormats)
        {
            Console.Write($"{unValidFormat} ");
        }
        Console.Write("\n");
        Environment.Exit(1);
    }

    // 추출한 리스트에 "all"이 존재할 경우 모든 포맷 리스트 반환
    if (validFormats.Contains("all"))
    {
        return new List<string> { "text", "csv", "chart", "html" };
    }

    return validFormats;
}
<|MERGE_RESOLUTION|>--- conflicted
+++ resolved
@@ -1,157 +1,153 @@
-using Cocona;
-using System;
-using System.Collections.Generic;
-using Octokit;
-using DotNetEnv;
-
-<<<<<<< HEAD
-
-CoconaApp.Run(static(
-    
-    [Argument] string[] repos,
-=======
-CoconaApp.Run((
-    [Argument(Description = "분석할 저장소. \"ower/repo\" 형식으로 공백을 구분자로 하여 여러 개 입력")] string[] repos,
->>>>>>> 4f59ab18
-    [Option('v', Description = "자세한 로그 출력을 활성화합니다.")] bool verbose,
-    [Option('o', Description = "출력 디렉토리 경로를 지정합니다. (default : \"result\")")] string? output,
-    [Option('f', Description = "출력 형식 지정 (\"text\", \"csv\", \"chart\", \"html\", \"all\", default : \"all\")")] string[]? format,
-    [Option('t', Description = "GitHub 액세스 토큰 입력")] string? token
-) =>
-{
-    // 더미 데이타가 실제로 불러와 지는지 기본적으로 확인하기 위한 코드
-    var repo1Activities = DummyData.repo1Activities;
-    Console.WriteLine("repo1Activities:" + repo1Activities.Count);
-    var repo2Activities = DummyData.repo2Activities;
-    Console.WriteLine("repo2Activities:" + repo2Activities.Count);
-
-    foreach (var repoPath in repos)
-    {
-        if (!repoPath.Contains('/'))
-        {
-            Console.WriteLine($"! 저장소 인자 '{repoPath}'는 'owner/repo' 형식이어야 합니다.");
-            continue;
-        }
-
-        var parts = repoPath.Split('/');
-        if (parts.Length != 2)
-        {
-            Console.WriteLine($"! 저장소 인자 '{repoPath}'는 'owner/repo' 형식이어야 합니다.");
-            continue;
-        }
-
-        string owner = parts[0];
-        string repo = parts[1];
-
-        Console.WriteLine($"\n🔍 처리 중: {owner}/{repo}");
-
-        try
-        {
-            var client = new GitHubClient(new ProductHeaderValue("CoconaApp"));
-
-            if (!string.IsNullOrEmpty(token))
-            {
-                File.WriteAllText(".env", $"GITHUB_TOKEN={token}\n");
-                Console.WriteLine(".env의 토큰을 갱신합니다.");
-                client.Credentials = new Credentials(token);
-            }
-            else if (File.Exists(".env"))
-            {
-                Console.WriteLine(".env의 토큰으로 인증을 진행합니다.");
-                Env.Load();
-                token = Environment.GetEnvironmentVariable("GITHUB_TOKEN");
-                client.Credentials = new Credentials(token);
-            }
-
-            var repository = client.Repository.Get(owner, repo).GetAwaiter().GetResult();
-
-            Console.WriteLine($"[INFO] Repository Name: {repository.Name}");
-            Console.WriteLine($"[INFO] Full Name: {repository.FullName}");
-            Console.WriteLine($"[INFO] Description: {repository.Description}");
-            Console.WriteLine($"[INFO] Stars: {repository.StargazersCount}");
-            Console.WriteLine($"[INFO] Forks: {repository.ForksCount}");
-            Console.WriteLine($"[INFO] Open Issues: {repository.OpenIssuesCount}");
-            Console.WriteLine($"[INFO] Language: {repository.Language}");
-            Console.WriteLine($"[INFO] URL: {repository.HtmlUrl}");
-        }
-        catch (Exception e)
-        {
-            Console.WriteLine($"! 오류 발생: {e.Message}");
-            Environment.Exit(1);
-        }
-
-        try
-        {
-            var formats = format == null ?
-                new List<string> { "text", "csv", "chart", "html" } 
-                : checkFormat(format);
-
-            var outputDir = string.IsNullOrWhiteSpace(output) ? "output" : output;
-
-            var dataCollector = new RepoDataCollector(token!); // ✅ null-forgiving 연산자 적용
-
-            // ===== 파일 생성 기능 구현 후 제거 =====
-            Console.WriteLine("\n===생성되는 포맷===");
-            foreach (var fm in formats)
-            {
-                Console.WriteLine($"-{fm}");
-            }
-            Console.WriteLine("\n파일 생성 기능이 아직 구현되지 않았습니다.");
-            // ===== 파일 생성 기능 구현 후 제거 =====
-        }
-        catch (Exception ex)
-        {
-            Console.WriteLine($"! 오류 발생: {ex.Message}");
-            Environment.Exit(1);
-        }
-
-        Environment.Exit(0);
-    }
-});
-
-static List<string> checkFormat(string[] format) 
-{
-    var FormatList = new List<string> {"text", "csv", "chart", "html", "all"}; // 유효한 format
-
-    var validFormats = new List<string> { };
-    var unValidFormats = new List<string> { };
-    char[] invalidChars = Path.GetInvalidFileNameChars();
-
-    foreach (var fm in format)
-    {
-        var f = fm.Trim().ToLowerInvariant(); // 대소문자 구분 없이 유효성 검사
-        if (f.IndexOfAny(invalidChars) >= 0)
-        {
-            Console.WriteLine($"포맷 '{f}'에는 파일명으로 사용할 수 없는 문자가 포함되어 있습니다.");
-            Console.WriteLine("포맷 이름에서 다음 문자를 사용하지 마세요: " +
-                string.Join(" ", invalidChars.Select(c => $"'{c}'")));
-            Environment.Exit(1);
-        }
-
-        if (FormatList.Contains(f))
-            validFormats.Add(f);
-        else
-            unValidFormats.Add(f);
-    }
-
-    // 유효하지 않은 포맷이 존재
-    if (unValidFormats.Count != 0)
-    {
-        Console.WriteLine("유효하지 않은 포맷이 존재합니다.");
-        Console.Write("유효하지 않은 포맷: ");
-        foreach (var unValidFormat in unValidFormats)
-        {
-            Console.Write($"{unValidFormat} ");
-        }
-        Console.Write("\n");
-        Environment.Exit(1);
-    }
-
-    // 추출한 리스트에 "all"이 존재할 경우 모든 포맷 리스트 반환
-    if (validFormats.Contains("all"))
-    {
-        return new List<string> { "text", "csv", "chart", "html" };
-    }
-
-    return validFormats;
-}
+using Cocona;
+using System;
+using System.Collections.Generic;
+using Octokit;
+using DotNetEnv;
+
+
+CoconaApp.Run(static(
+    [Argument] string[] repos,
+CoconaApp.Run((
+    [Argument(Description = "분석할 저장소. \"owner/repo\" 형식으로 공백을 구분자로 하여 여러 개 입력")] string[] repos,
+    [Option('v', Description = "자세한 로그 출력을 활성화합니다.")] bool verbose,
+    [Option('o', Description = "출력 디렉토리 경로를 지정합니다. (default : \"result\")")] string? output,
+    [Option('f', Description = "출력 형식 지정 (\"text\", \"csv\", \"chart\", \"html\", \"all\", default : \"all\")")] string[]? format,
+    [Option('t', Description = "GitHub 액세스 토큰 입력")] string? token
+) =>
+{
+    // 더미 데이타가 실제로 불러와 지는지 기본적으로 확인하기 위한 코드
+    var repo1Activities = DummyData.repo1Activities;
+    Console.WriteLine("repo1Activities:" + repo1Activities.Count);
+    var repo2Activities = DummyData.repo2Activities;
+    Console.WriteLine("repo2Activities:" + repo2Activities.Count);
+
+    foreach (var repoPath in repos)
+    {
+        if (!repoPath.Contains('/'))
+        {
+            Console.WriteLine($"! 저장소 인자 '{repoPath}'는 'owner/repo' 형식이어야 합니다.");
+            continue;
+        }
+
+        var parts = repoPath.Split('/');
+        if (parts.Length != 2)
+        {
+            Console.WriteLine($"! 저장소 인자 '{repoPath}'는 'owner/repo' 형식이어야 합니다.");
+            continue;
+        }
+
+        string owner = parts[0];
+        string repo = parts[1];
+
+        Console.WriteLine($"\n🔍 처리 중: {owner}/{repo}");
+
+        try
+        {
+            var client = new GitHubClient(new ProductHeaderValue("CoconaApp"));
+
+            if (!string.IsNullOrEmpty(token))
+            {
+                File.WriteAllText(".env", $"GITHUB_TOKEN={token}\n");
+                Console.WriteLine(".env의 토큰을 갱신합니다.");
+                client.Credentials = new Credentials(token);
+            }
+            else if (File.Exists(".env"))
+            {
+                Console.WriteLine(".env의 토큰으로 인증을 진행합니다.");
+                Env.Load();
+                token = Environment.GetEnvironmentVariable("GITHUB_TOKEN");
+                client.Credentials = new Credentials(token);
+            }
+
+            var repository = client.Repository.Get(owner, repo).GetAwaiter().GetResult();
+
+            Console.WriteLine($"[INFO] Repository Name: {repository.Name}");
+            Console.WriteLine($"[INFO] Full Name: {repository.FullName}");
+            Console.WriteLine($"[INFO] Description: {repository.Description}");
+            Console.WriteLine($"[INFO] Stars: {repository.StargazersCount}");
+            Console.WriteLine($"[INFO] Forks: {repository.ForksCount}");
+            Console.WriteLine($"[INFO] Open Issues: {repository.OpenIssuesCount}");
+            Console.WriteLine($"[INFO] Language: {repository.Language}");
+            Console.WriteLine($"[INFO] URL: {repository.HtmlUrl}");
+        }
+        catch (Exception e)
+        {
+            Console.WriteLine($"! 오류 발생: {e.Message}");
+            Environment.Exit(1);
+        }
+
+        try
+        {
+            var formats = format == null ?
+                new List<string> { "text", "csv", "chart", "html" } 
+                : checkFormat(format);
+
+            var outputDir = string.IsNullOrWhiteSpace(output) ? "output" : output;
+
+            var dataCollector = new RepoDataCollector(token!); // ✅ null-forgiving 연산자 적용
+
+            // ===== 파일 생성 기능 구현 후 제거 =====
+            Console.WriteLine("\n===생성되는 포맷===");
+            foreach (var fm in formats)
+            {
+                Console.WriteLine($"-{fm}");
+            }
+            Console.WriteLine("\n파일 생성 기능이 아직 구현되지 않았습니다.");
+            // ===== 파일 생성 기능 구현 후 제거 =====
+        }
+        catch (Exception ex)
+        {
+            Console.WriteLine($"! 오류 발생: {ex.Message}");
+            Environment.Exit(1);
+        }
+
+        Environment.Exit(0);
+    }
+});
+
+static List<string> checkFormat(string[] format) 
+{
+    var FormatList = new List<string> {"text", "csv", "chart", "html", "all"}; // 유효한 format
+
+    var validFormats = new List<string> { };
+    var unValidFormats = new List<string> { };
+    char[] invalidChars = Path.GetInvalidFileNameChars();
+
+    foreach (var fm in format)
+    {
+        var f = fm.Trim().ToLowerInvariant(); // 대소문자 구분 없이 유효성 검사
+        if (f.IndexOfAny(invalidChars) >= 0)
+        {
+            Console.WriteLine($"포맷 '{f}'에는 파일명으로 사용할 수 없는 문자가 포함되어 있습니다.");
+            Console.WriteLine("포맷 이름에서 다음 문자를 사용하지 마세요: " +
+                string.Join(" ", invalidChars.Select(c => $"'{c}'")));
+            Environment.Exit(1);
+        }
+
+        if (FormatList.Contains(f))
+            validFormats.Add(f);
+        else
+            unValidFormats.Add(f);
+    }
+
+    // 유효하지 않은 포맷이 존재
+    if (unValidFormats.Count != 0)
+    {
+        Console.WriteLine("유효하지 않은 포맷이 존재합니다.");
+        Console.Write("유효하지 않은 포맷: ");
+        foreach (var unValidFormat in unValidFormats)
+        {
+            Console.Write($"{unValidFormat} ");
+        }
+        Console.Write("\n");
+        Environment.Exit(1);
+    }
+
+    // 추출한 리스트에 "all"이 존재할 경우 모든 포맷 리스트 반환
+    if (validFormats.Contains("all"))
+    {
+        return new List<string> { "text", "csv", "chart", "html" };
+    }
+
+    return validFormats;
+}
﻿using Cocona;
using System.Text.Json;          // JSON 파싱
using System.IO;                 // File, Path
using System.Linq;
using System.Collections.Generic;

CoconaApp.Run((
    [Argument(Description = "분석할 저장소. \"owner/repo\" 형식으로 공백을 구분자로 하여 여러 개 입력")] string[] repos,
    [Option('v', Description = "자세한 로그 출력을 활성화합니다.")] bool verbose,
    [Option('o', Description = "출력 디렉토리 경로를 지정합니다. (default : \"result\")", ValueName = "Output directory")] string? output,
    [Option('f', Description = "출력 형식 지정 (\"text\", \"csv\", \"chart\", \"html\", \"all\", default : \"all\")", ValueName = "Output format")] string[]? format,
    [Option('t', Description = "GitHub 액세스 토큰 입력", ValueName = "Github token")] string? token,
    [Option("include-user", Description = "결과에 포함할 사용자 ID 목록", ValueName = "Include user's id")] string[]? includeUsers,
    [Option("user", Description = "특정 사용자 한 명의 점수와 순위만 출력합니다.", ValueName = "Username")] string? singleUser,
    [Option("since", Description = "이 날짜 이후의 PR 및 이슈만 분석 (YYYY-MM-DD)", ValueName = "Start date")] string? since,
    [Option("until", Description = "이 날짜까지의 PR 및 이슈만 분석 (YYYY-MM-DD)", ValueName = "End date")] string? until,
    [Option("user-info", Description = "ID→이름 매핑 JSON/CSV 파일 경로")] string? userInfoPath,
    [Option("progress", Description = "API 호출 진행률을 표시합니다.")] bool progress,
    [Option("use-cache", Description = "캐시된 데이터를 사용합니다.")] bool useCache = false,
    [Option("show-state-summary", Description = "PR/Issue 상태 요약을 표시합니다.")] bool showStateSummary = false
) =>
{
    // 캐시 디렉토리 생성
    const string CACHE_DIR = "cache";
    if (!Directory.Exists(CACHE_DIR))
    {
        Directory.CreateDirectory(CACHE_DIR);
    }

    // ───────────────────────────────────────────────────────
    // A) user-info 옵션으로 전달된 JSON/CSV 파일을 파싱해서 idToNameMap에 저장
    // ───────────────────────────────────────────────────────
    Dictionary<string,string>? idToNameMap = null;
    if (!string.IsNullOrWhiteSpace(userInfoPath))
    {
        var ext = Path.GetExtension(userInfoPath).ToLowerInvariant();
        try
        {
            if (ext == ".json")
            {
                var json = File.ReadAllText(userInfoPath);
                idToNameMap = JsonSerializer.Deserialize<Dictionary<string,string>>(json);
            }
            else if (ext == ".csv")
            {
                idToNameMap = File.ReadAllLines(userInfoPath)
                    .Skip(1) // 헤더(Id,Name) 스킵
                    .Select(line => line.Split(','))
                    .Where(parts => parts.Length == 2)
                    .ToDictionary(p => p[0].Trim(), p => p[1].Trim(), StringComparer.OrdinalIgnoreCase);
            }
            else
            {
                PrintHelper.PrintError("올바르지 못한 포멧입니다.");
                return;
            }
            if (idToNameMap == null || idToNameMap.Count == 0)
                throw new Exception();
        }
        catch
        {
            PrintHelper.PrintError("올바르지 못한 포멧입니다.");
            return;
        }
    }

    // ───────────────────────────────────────────────────────
    // 1) output 옵션 누락 시 기본값 안내
    // ───────────────────────────────────────────────────────
    if (string.IsNullOrWhiteSpace(output))
    {
        // 실제 디폴트 값은 코드에서 "output"으로 설정되어 있음
        PrintHelper.PrintWarning("출력 디렉토리가 지정되지 않아 기본 경로 'output/'이 사용됩니다.");
    }

    // ───────────────────────────────────────────────────────
    // 2) format 옵션 누락 시 기본값 안내
    // ───────────────────────────────────────────────────────
    if (format == null || format.Length == 0)
    {
        // 여기서 기본값 배열은 {"text", "csv", "chart", "html"}으로 설정됨
        PrintHelper.PrintWarning("출력 형식이 지정되지 않아 기본값 'all'이 사용됩니다.");
    }

    var summaries = new List<(string RepoName, Dictionary<string, int> LabelCounts)>();
    var failedRepos = new List<string>(); // ❗ 실패한 저장소 목록 수집용
    var totalScores = new Dictionary<string, UserScore>();

    RepoDataCollector.CreateClient(token);

    var totalScores = new Dictionary<string, UserScore>(); // 🆕 total score 집계용
    int totalRepos = repos.Length;
    int repoIndex = 0;

    foreach (var repoPath in repos)
    {
        repoIndex++;
        var parsed = TryParseRepoPath(repoPath);
        if (parsed == null) { failedRepos.Add(repoPath); continue; }
        var (owner, repo) = parsed.Value;
        var collector = new RepoDataCollector(owner, repo);

        if (progress)
        {
            Console.Write($"\r▶ 처리 중 ({repoIndex}/{totalRepos}): {owner}/{repo}...\n");
            Console.Out.Flush();
        }

        Dictionary<string, UserActivity> userActivities;
        try
        {
            if (progress)
            {
                Console.Write($"\r▶ 전체({repoIndex}/{totalRepos}) PR 및 Issue 불러오는 중...");
                Console.Out.Flush();
            }
            userActivities = collector.Collect(since: since, until: until, useCache: useCache);
            if (progress)
            {
                PrintHelper.PrintSuccess(" OK");
            }
        }
        catch (Exception ex)
        {
            if (progress)
            {
                Console.WriteLine(" 실패");
            }
            PrintHelper.PrintError($"! 오류 발생: {ex.Message}");
            continue;
        }

        if (!progress)
            Console.WriteLine($"\n🔍 처리 중: {owner}/{repo}\n");

        try
        {
            var analyzer = new ScoreAnalyzer(userActivities, idToNameMap);
            var scores = analyzer.Analyze();
            totalScores = analyzer.TotalAnalyze(scores);

            if (string.IsNullOrEmpty(singleUser))
            {
                List<string> formats = (format == null || format.Length == 0)
                    ? new List<string> { "text", "csv", "chart", "html" }
                    : checkFormat(format);

<<<<<<< HEAD
            string outputDir = string.IsNullOrWhiteSpace(output) ? "output" : output;

            // C) ID→이름 치환: userInfoPath가 주어졌으면 매핑, 아니면 원래 ID 유지
            var rawScores = userActivities.ToDictionary(pair => pair.Key, pair => ScoreAnalyzer.FromActivity(pair.Value));
            var finalScores = idToNameMap != null
                ? rawScores.ToDictionary(
                    kvp => idToNameMap.TryGetValue(kvp.Key, out var name) ? name : kvp.Key,
                    kvp => kvp.Value,
                    StringComparer.OrdinalIgnoreCase)
                : rawScores;


             // 👉 totalScores에 병합
            foreach (var (user, score) in finalScores)
            {
                if (!totalScores.ContainsKey(user))
                    totalScores[user] = score;
                else
                {
                    var existing = totalScores[user];
                    totalScores[user] = new UserScore(
                        existing.PR_fb + score.PR_fb,
                        existing.PR_doc + score.PR_doc,
                        existing.PR_typo + score.PR_typo,
                        existing.IS_fb + score.IS_fb,
                        existing.IS_doc + score.IS_doc,
                        existing.total + score.total
                    );
                }
            }
            List<string> formats = (format == null || format.Length == 0)
                ? new List<string> { "text", "csv", "chart", "html" }
                : checkFormat(format);

            string outputDir = string.IsNullOrWhiteSpace(output) ? "output" : output;
            var generator = new FileGenerator(finalScores, repo, outputDir);
          
            if (formats.Contains("csv")) generator.GenerateCsv();
            if (formats.Contains("text")) generator.GenerateTable();
            if (formats.Contains("chart")) generator.GenerateChart();
            if (formats.Contains("html")) generator.GenerateHtml();
            if (showStateSummary) generator.GenerateStateSummary(collector.StateSummary);
=======
                string outputDir = string.IsNullOrWhiteSpace(output) ? "output" : output;
                var generator = new FileGenerator(scores, repo, outputDir);

                if (formats.Contains("csv")) generator.GenerateCsv();
                if (formats.Contains("text")) generator.GenerateTable();
                if (formats.Contains("chart")) generator.GenerateChart();
                if (formats.Contains("html")) generator.GenerateHtml();
                if (showStateSummary) generator.GenerateStateSummary(collector.StateSummary);
            }
>>>>>>> da8d9d20
        }
        catch (Exception ex)
        {
            PrintHelper.PrintError($"! 오류 발생: {ex.Message}");
        }

        if (progress)
            PrintHelper.PrintInfo($"▶ 처리 중 ({repoIndex}/{totalRepos}): {owner}/{repo} 완료");
    }
<<<<<<< HEAD
    // 👉 total.txt 출력
    if (totalScores.Count > 0)
=======

    if (string.IsNullOrEmpty(singleUser) && totalScores.Count > 0)
>>>>>>> da8d9d20
    {
        string totalOutputDir = string.IsNullOrWhiteSpace(output) ? "output" : output;
        string totalPath = Path.Combine(totalOutputDir, "total.txt");
        var totalGen = new FileGenerator(totalScores, "total", totalOutputDir);
        totalGen.GenerateTotalText(totalPath); // 이 메서드는 다음 단계에서 정의합니다.
    }
<<<<<<< HEAD
    // 전체 저장소 요약 테이블 출력
    if (summaries.Count > 0)
    {
        Console.WriteLine("\n📊 전체 저장소 요약 통계");
        Console.WriteLine("----------------------------------------------------");
        Console.WriteLine($"{"Repo",-30} {"B/F",5} {"Doc",5} {"typo",5}");
        Console.WriteLine("----------------------------------------------------");
=======
    // --user 옵션이 지정된 경우, 해당 사용자의 점수와 순위만 출력
    else if (!string.IsNullOrEmpty(singleUser) && totalScores.Count > 0)
    {
        var sortedScores = totalScores.OrderByDescending(x => x.Value.total).ToList();
        int rank = 1;
        int prevScore = -1;
        int actualRank = 1;

        UserScore? targetUserScore = null;
        int targetUserRank = 0;

        foreach (var entry in sortedScores)
        {
            if (entry.Value.total != prevScore)
            {
                rank = actualRank;
            }

            if (string.Equals(entry.Key, singleUser, StringComparison.OrdinalIgnoreCase))
            {
                targetUserScore = entry.Value;
                targetUserRank = rank;
                break;
            }

            prevScore = entry.Value.total;
            actualRank++;
        }

        if (targetUserScore != null)
        {
            Console.WriteLine($"{singleUser} 사용자의 총점: {targetUserScore.total}점, 순위: {targetUserRank}위");
        }
        else
        {
            Console.WriteLine($"'{singleUser}' 사용자를 찾을 수 없습니다.");
        }
    }

>>>>>>> da8d9d20

        foreach (var (repoName, counts) in summaries)
        {
            Console.WriteLine($"{repoName,-30} {counts["bug"],5} {counts["documentation"],5} {counts["typo"],5}");
        }
    }
    if (failedRepos.Count > 0)
    {
        PrintHelper.PrintError("\n❌ 처리되지 않은 저장소 목록:");
        foreach (var r in failedRepos) Console.WriteLine($"- {r} (올바른 형식: owner/repo)");
    }

    if (progress)
    {
        PrintHelper.PrintSuccess("완료");
    }
});

static List<string> checkFormat(string[] format)
{
    var FormatList = new List<string> { "text", "csv", "chart", "html", "all" };
    var validFormats = new List<string> { };
    var unValidFormats = new List<string> { };
    char[] invalidChars = Path.GetInvalidFileNameChars();

    foreach (var fm in format)
    {
        var f = fm.Trim().ToLowerInvariant();
        if (f.IndexOfAny(invalidChars) >= 0)
        {
            PrintHelper.PrintError($"포맷 '{f}'에는 사용할 수 없는 문자가 포함되어 있습니다.");
            Environment.Exit(1);
        }
        if (FormatList.Contains(f)) validFormats.Add(f);
        else unValidFormats.Add(f);
    }

    if (unValidFormats.Count != 0)
    {
        PrintHelper.PrintError("유효하지 않은 포맷 존재: " + string.Join(", ", unValidFormats));
        Environment.Exit(1);
    }

    return validFormats.Contains("all")
        ? new List<string> { "text", "csv", "chart", "html" }
        : validFormats;
}

static (string, string)? TryParseRepoPath(string repoPath)
{
    var parts = repoPath.Split('/');
    if (parts.Length != 2)
    {
        PrintHelper.PrintError($"⚠️ 저장소 인자 '{repoPath}'는 'owner/repo' 형식이어야 합니다.");
        return null;
    }
    return (parts[0], parts[1]);
}
<|MERGE_RESOLUTION|>--- conflicted
+++ resolved
@@ -1,330 +1,310 @@
-﻿using Cocona;
-using System.Text.Json;          // JSON 파싱
-using System.IO;                 // File, Path
-using System.Linq;
-using System.Collections.Generic;
-
-CoconaApp.Run((
-    [Argument(Description = "분석할 저장소. \"owner/repo\" 형식으로 공백을 구분자로 하여 여러 개 입력")] string[] repos,
-    [Option('v', Description = "자세한 로그 출력을 활성화합니다.")] bool verbose,
-    [Option('o', Description = "출력 디렉토리 경로를 지정합니다. (default : \"result\")", ValueName = "Output directory")] string? output,
-    [Option('f', Description = "출력 형식 지정 (\"text\", \"csv\", \"chart\", \"html\", \"all\", default : \"all\")", ValueName = "Output format")] string[]? format,
-    [Option('t', Description = "GitHub 액세스 토큰 입력", ValueName = "Github token")] string? token,
-    [Option("include-user", Description = "결과에 포함할 사용자 ID 목록", ValueName = "Include user's id")] string[]? includeUsers,
-    [Option("user", Description = "특정 사용자 한 명의 점수와 순위만 출력합니다.", ValueName = "Username")] string? singleUser,
-    [Option("since", Description = "이 날짜 이후의 PR 및 이슈만 분석 (YYYY-MM-DD)", ValueName = "Start date")] string? since,
-    [Option("until", Description = "이 날짜까지의 PR 및 이슈만 분석 (YYYY-MM-DD)", ValueName = "End date")] string? until,
-    [Option("user-info", Description = "ID→이름 매핑 JSON/CSV 파일 경로")] string? userInfoPath,
-    [Option("progress", Description = "API 호출 진행률을 표시합니다.")] bool progress,
-    [Option("use-cache", Description = "캐시된 데이터를 사용합니다.")] bool useCache = false,
-    [Option("show-state-summary", Description = "PR/Issue 상태 요약을 표시합니다.")] bool showStateSummary = false
-) =>
-{
-    // 캐시 디렉토리 생성
-    const string CACHE_DIR = "cache";
-    if (!Directory.Exists(CACHE_DIR))
-    {
-        Directory.CreateDirectory(CACHE_DIR);
-    }
-
-    // ───────────────────────────────────────────────────────
-    // A) user-info 옵션으로 전달된 JSON/CSV 파일을 파싱해서 idToNameMap에 저장
-    // ───────────────────────────────────────────────────────
-    Dictionary<string,string>? idToNameMap = null;
-    if (!string.IsNullOrWhiteSpace(userInfoPath))
-    {
-        var ext = Path.GetExtension(userInfoPath).ToLowerInvariant();
-        try
-        {
-            if (ext == ".json")
-            {
-                var json = File.ReadAllText(userInfoPath);
-                idToNameMap = JsonSerializer.Deserialize<Dictionary<string,string>>(json);
-            }
-            else if (ext == ".csv")
-            {
-                idToNameMap = File.ReadAllLines(userInfoPath)
-                    .Skip(1) // 헤더(Id,Name) 스킵
-                    .Select(line => line.Split(','))
-                    .Where(parts => parts.Length == 2)
-                    .ToDictionary(p => p[0].Trim(), p => p[1].Trim(), StringComparer.OrdinalIgnoreCase);
-            }
-            else
-            {
-                PrintHelper.PrintError("올바르지 못한 포멧입니다.");
-                return;
-            }
-            if (idToNameMap == null || idToNameMap.Count == 0)
-                throw new Exception();
-        }
-        catch
-        {
-            PrintHelper.PrintError("올바르지 못한 포멧입니다.");
-            return;
-        }
-    }
-
-    // ───────────────────────────────────────────────────────
-    // 1) output 옵션 누락 시 기본값 안내
-    // ───────────────────────────────────────────────────────
-    if (string.IsNullOrWhiteSpace(output))
-    {
-        // 실제 디폴트 값은 코드에서 "output"으로 설정되어 있음
-        PrintHelper.PrintWarning("출력 디렉토리가 지정되지 않아 기본 경로 'output/'이 사용됩니다.");
-    }
-
-    // ───────────────────────────────────────────────────────
-    // 2) format 옵션 누락 시 기본값 안내
-    // ───────────────────────────────────────────────────────
-    if (format == null || format.Length == 0)
-    {
-        // 여기서 기본값 배열은 {"text", "csv", "chart", "html"}으로 설정됨
-        PrintHelper.PrintWarning("출력 형식이 지정되지 않아 기본값 'all'이 사용됩니다.");
-    }
-
-    var summaries = new List<(string RepoName, Dictionary<string, int> LabelCounts)>();
-    var failedRepos = new List<string>(); // ❗ 실패한 저장소 목록 수집용
-    var totalScores = new Dictionary<string, UserScore>();
-
-    RepoDataCollector.CreateClient(token);
-
-    var totalScores = new Dictionary<string, UserScore>(); // 🆕 total score 집계용
-    int totalRepos = repos.Length;
-    int repoIndex = 0;
-
-    foreach (var repoPath in repos)
-    {
-        repoIndex++;
-        var parsed = TryParseRepoPath(repoPath);
-        if (parsed == null) { failedRepos.Add(repoPath); continue; }
-        var (owner, repo) = parsed.Value;
-        var collector = new RepoDataCollector(owner, repo);
-
-        if (progress)
-        {
-            Console.Write($"\r▶ 처리 중 ({repoIndex}/{totalRepos}): {owner}/{repo}...\n");
-            Console.Out.Flush();
-        }
-
-        Dictionary<string, UserActivity> userActivities;
-        try
-        {
-            if (progress)
-            {
-                Console.Write($"\r▶ 전체({repoIndex}/{totalRepos}) PR 및 Issue 불러오는 중...");
-                Console.Out.Flush();
-            }
-            userActivities = collector.Collect(since: since, until: until, useCache: useCache);
-            if (progress)
-            {
-                PrintHelper.PrintSuccess(" OK");
-            }
-        }
-        catch (Exception ex)
-        {
-            if (progress)
-            {
-                Console.WriteLine(" 실패");
-            }
-            PrintHelper.PrintError($"! 오류 발생: {ex.Message}");
-            continue;
-        }
-
-        if (!progress)
-            Console.WriteLine($"\n🔍 처리 중: {owner}/{repo}\n");
-
-        try
-        {
-            var analyzer = new ScoreAnalyzer(userActivities, idToNameMap);
-            var scores = analyzer.Analyze();
-            totalScores = analyzer.TotalAnalyze(scores);
-
-            if (string.IsNullOrEmpty(singleUser))
-            {
-                List<string> formats = (format == null || format.Length == 0)
-                    ? new List<string> { "text", "csv", "chart", "html" }
-                    : checkFormat(format);
-
-<<<<<<< HEAD
-            string outputDir = string.IsNullOrWhiteSpace(output) ? "output" : output;
-
-            // C) ID→이름 치환: userInfoPath가 주어졌으면 매핑, 아니면 원래 ID 유지
-            var rawScores = userActivities.ToDictionary(pair => pair.Key, pair => ScoreAnalyzer.FromActivity(pair.Value));
-            var finalScores = idToNameMap != null
-                ? rawScores.ToDictionary(
-                    kvp => idToNameMap.TryGetValue(kvp.Key, out var name) ? name : kvp.Key,
-                    kvp => kvp.Value,
-                    StringComparer.OrdinalIgnoreCase)
-                : rawScores;
-
-
-             // 👉 totalScores에 병합
-            foreach (var (user, score) in finalScores)
-            {
-                if (!totalScores.ContainsKey(user))
-                    totalScores[user] = score;
-                else
-                {
-                    var existing = totalScores[user];
-                    totalScores[user] = new UserScore(
-                        existing.PR_fb + score.PR_fb,
-                        existing.PR_doc + score.PR_doc,
-                        existing.PR_typo + score.PR_typo,
-                        existing.IS_fb + score.IS_fb,
-                        existing.IS_doc + score.IS_doc,
-                        existing.total + score.total
-                    );
-                }
-            }
-            List<string> formats = (format == null || format.Length == 0)
-                ? new List<string> { "text", "csv", "chart", "html" }
-                : checkFormat(format);
-
-            string outputDir = string.IsNullOrWhiteSpace(output) ? "output" : output;
-            var generator = new FileGenerator(finalScores, repo, outputDir);
-          
-            if (formats.Contains("csv")) generator.GenerateCsv();
-            if (formats.Contains("text")) generator.GenerateTable();
-            if (formats.Contains("chart")) generator.GenerateChart();
-            if (formats.Contains("html")) generator.GenerateHtml();
-            if (showStateSummary) generator.GenerateStateSummary(collector.StateSummary);
-=======
-                string outputDir = string.IsNullOrWhiteSpace(output) ? "output" : output;
-                var generator = new FileGenerator(scores, repo, outputDir);
-
-                if (formats.Contains("csv")) generator.GenerateCsv();
-                if (formats.Contains("text")) generator.GenerateTable();
-                if (formats.Contains("chart")) generator.GenerateChart();
-                if (formats.Contains("html")) generator.GenerateHtml();
-                if (showStateSummary) generator.GenerateStateSummary(collector.StateSummary);
-            }
->>>>>>> da8d9d20
-        }
-        catch (Exception ex)
-        {
-            PrintHelper.PrintError($"! 오류 발생: {ex.Message}");
-        }
-
-        if (progress)
-            PrintHelper.PrintInfo($"▶ 처리 중 ({repoIndex}/{totalRepos}): {owner}/{repo} 완료");
-    }
-<<<<<<< HEAD
-    // 👉 total.txt 출력
-    if (totalScores.Count > 0)
-=======
-
-    if (string.IsNullOrEmpty(singleUser) && totalScores.Count > 0)
->>>>>>> da8d9d20
-    {
-        string totalOutputDir = string.IsNullOrWhiteSpace(output) ? "output" : output;
-        string totalPath = Path.Combine(totalOutputDir, "total.txt");
-        var totalGen = new FileGenerator(totalScores, "total", totalOutputDir);
-        totalGen.GenerateTotalText(totalPath); // 이 메서드는 다음 단계에서 정의합니다.
-    }
-<<<<<<< HEAD
-    // 전체 저장소 요약 테이블 출력
-    if (summaries.Count > 0)
-    {
-        Console.WriteLine("\n📊 전체 저장소 요약 통계");
-        Console.WriteLine("----------------------------------------------------");
-        Console.WriteLine($"{"Repo",-30} {"B/F",5} {"Doc",5} {"typo",5}");
-        Console.WriteLine("----------------------------------------------------");
-=======
-    // --user 옵션이 지정된 경우, 해당 사용자의 점수와 순위만 출력
-    else if (!string.IsNullOrEmpty(singleUser) && totalScores.Count > 0)
-    {
-        var sortedScores = totalScores.OrderByDescending(x => x.Value.total).ToList();
-        int rank = 1;
-        int prevScore = -1;
-        int actualRank = 1;
-
-        UserScore? targetUserScore = null;
-        int targetUserRank = 0;
-
-        foreach (var entry in sortedScores)
-        {
-            if (entry.Value.total != prevScore)
-            {
-                rank = actualRank;
-            }
-
-            if (string.Equals(entry.Key, singleUser, StringComparison.OrdinalIgnoreCase))
-            {
-                targetUserScore = entry.Value;
-                targetUserRank = rank;
-                break;
-            }
-
-            prevScore = entry.Value.total;
-            actualRank++;
-        }
-
-        if (targetUserScore != null)
-        {
-            Console.WriteLine($"{singleUser} 사용자의 총점: {targetUserScore.total}점, 순위: {targetUserRank}위");
-        }
-        else
-        {
-            Console.WriteLine($"'{singleUser}' 사용자를 찾을 수 없습니다.");
-        }
-    }
-
->>>>>>> da8d9d20
-
-        foreach (var (repoName, counts) in summaries)
-        {
-            Console.WriteLine($"{repoName,-30} {counts["bug"],5} {counts["documentation"],5} {counts["typo"],5}");
-        }
-    }
-    if (failedRepos.Count > 0)
-    {
-        PrintHelper.PrintError("\n❌ 처리되지 않은 저장소 목록:");
-        foreach (var r in failedRepos) Console.WriteLine($"- {r} (올바른 형식: owner/repo)");
-    }
-
-    if (progress)
-    {
-        PrintHelper.PrintSuccess("완료");
-    }
-});
-
-static List<string> checkFormat(string[] format)
-{
-    var FormatList = new List<string> { "text", "csv", "chart", "html", "all" };
-    var validFormats = new List<string> { };
-    var unValidFormats = new List<string> { };
-    char[] invalidChars = Path.GetInvalidFileNameChars();
-
-    foreach (var fm in format)
-    {
-        var f = fm.Trim().ToLowerInvariant();
-        if (f.IndexOfAny(invalidChars) >= 0)
-        {
-            PrintHelper.PrintError($"포맷 '{f}'에는 사용할 수 없는 문자가 포함되어 있습니다.");
-            Environment.Exit(1);
-        }
-        if (FormatList.Contains(f)) validFormats.Add(f);
-        else unValidFormats.Add(f);
-    }
-
-    if (unValidFormats.Count != 0)
-    {
-        PrintHelper.PrintError("유효하지 않은 포맷 존재: " + string.Join(", ", unValidFormats));
-        Environment.Exit(1);
-    }
-
-    return validFormats.Contains("all")
-        ? new List<string> { "text", "csv", "chart", "html" }
-        : validFormats;
-}
-
-static (string, string)? TryParseRepoPath(string repoPath)
-{
-    var parts = repoPath.Split('/');
-    if (parts.Length != 2)
-    {
-        PrintHelper.PrintError($"⚠️ 저장소 인자 '{repoPath}'는 'owner/repo' 형식이어야 합니다.");
-        return null;
-    }
-    return (parts[0], parts[1]);
-}
+﻿using Cocona;
+using System.Text.Json;          // JSON 파싱
+using System.IO;                 // File, Path
+using System.Linq;
+using System.Collections.Generic;
+
+CoconaApp.Run((
+    [Argument(Description = "분석할 저장소. \"owner/repo\" 형식으로 공백을 구분자로 하여 여러 개 입력")] string[] repos,
+    [Option('v', Description = "자세한 로그 출력을 활성화합니다.")] bool verbose,
+    [Option('o', Description = "출력 디렉토리 경로를 지정합니다. (default : \"result\")", ValueName = "Output directory")] string? output,
+    [Option('f', Description = "출력 형식 지정 (\"text\", \"csv\", \"chart\", \"html\", \"all\", default : \"all\")", ValueName = "Output format")] string[]? format,
+    [Option('t', Description = "GitHub 액세스 토큰 입력", ValueName = "Github token")] string? token,
+    [Option("include-user", Description = "결과에 포함할 사용자 ID 목록", ValueName = "Include user's id")] string[]? includeUsers,
+    [Option("user", Description = "특정 사용자 한 명의 점수와 순위만 출력합니다.", ValueName = "Username")] string? singleUser,
+    [Option("since", Description = "이 날짜 이후의 PR 및 이슈만 분석 (YYYY-MM-DD)", ValueName = "Start date")] string? since,
+    [Option("until", Description = "이 날짜까지의 PR 및 이슈만 분석 (YYYY-MM-DD)", ValueName = "End date")] string? until,
+    [Option("user-info", Description = "ID→이름 매핑 JSON/CSV 파일 경로")] string? userInfoPath,
+    [Option("progress", Description = "API 호출 진행률을 표시합니다.")] bool progress,
+    [Option("use-cache", Description = "캐시된 데이터를 사용합니다.")] bool useCache = false,
+    [Option("show-state-summary", Description = "PR/Issue 상태 요약을 표시합니다.")] bool showStateSummary = false
+) =>
+{
+    // 캐시 디렉토리 생성
+    const string CACHE_DIR = "cache";
+    if (!Directory.Exists(CACHE_DIR))
+    {
+        Directory.CreateDirectory(CACHE_DIR);
+    }
+
+    // ───────────────────────────────────────────────────────
+    // A) user-info 옵션으로 전달된 JSON/CSV 파일을 파싱해서 idToNameMap에 저장
+    // ───────────────────────────────────────────────────────
+    Dictionary<string,string>? idToNameMap = null;
+    if (!string.IsNullOrWhiteSpace(userInfoPath))
+    {
+        var ext = Path.GetExtension(userInfoPath).ToLowerInvariant();
+        try
+        {
+            if (ext == ".json")
+            {
+                var json = File.ReadAllText(userInfoPath);
+                idToNameMap = JsonSerializer.Deserialize<Dictionary<string,string>>(json);
+            }
+            else if (ext == ".csv")
+            {
+                idToNameMap = File.ReadAllLines(userInfoPath)
+                    .Skip(1) // 헤더(Id,Name) 스킵
+                    .Select(line => line.Split(','))
+                    .Where(parts => parts.Length == 2)
+                    .ToDictionary(p => p[0].Trim(), p => p[1].Trim(), StringComparer.OrdinalIgnoreCase);
+            }
+            else
+            {
+                PrintHelper.PrintError("올바르지 못한 포멧입니다.");
+                return;
+            }
+            if (idToNameMap == null || idToNameMap.Count == 0)
+                throw new Exception();
+        }
+        catch
+        {
+            PrintHelper.PrintError("올바르지 못한 포멧입니다.");
+            return;
+        }
+    }
+
+    // ───────────────────────────────────────────────────────
+    // 1) output 옵션 누락 시 기본값 안내
+    // ───────────────────────────────────────────────────────
+    if (string.IsNullOrWhiteSpace(output))
+    {
+        // 실제 디폴트 값은 코드에서 "output"으로 설정되어 있음
+        PrintHelper.PrintWarning("출력 디렉토리가 지정되지 않아 기본 경로 'output/'이 사용됩니다.");
+    }
+
+    // ───────────────────────────────────────────────────────
+    // 2) format 옵션 누락 시 기본값 안내
+    // ───────────────────────────────────────────────────────
+    if (format == null || format.Length == 0)
+    {
+        // 여기서 기본값 배열은 {"text", "csv", "chart", "html"}으로 설정됨
+        PrintHelper.PrintWarning("출력 형식이 지정되지 않아 기본값 'all'이 사용됩니다.");
+    }
+
+    var summaries = new List<(string RepoName, Dictionary<string, int> LabelCounts)>();
+    var failedRepos = new List<string>(); // ❗ 실패한 저장소 목록 수집용
+    var totalScores = new Dictionary<string, UserScore>();
+
+    RepoDataCollector.CreateClient(token);
+
+    var totalScores = new Dictionary<string, UserScore>(); // 🆕 total score 집계용
+    int totalRepos = repos.Length;
+    int repoIndex = 0;
+
+    foreach (var repoPath in repos)
+    {
+        repoIndex++;
+        var parsed = TryParseRepoPath(repoPath);
+        if (parsed == null) { failedRepos.Add(repoPath); continue; }
+        var (owner, repo) = parsed.Value;
+        var collector = new RepoDataCollector(owner, repo);
+
+        if (progress)
+        {
+            Console.Write($"\r▶ 처리 중 ({repoIndex}/{totalRepos}): {owner}/{repo}...\n");
+            Console.Out.Flush();
+        }
+
+        Dictionary<string, UserActivity> userActivities;
+        try
+        {
+            if (progress)
+            {
+                Console.Write($"\r▶ 전체({repoIndex}/{totalRepos}) PR 및 Issue 불러오는 중...");
+                Console.Out.Flush();
+            }
+            userActivities = collector.Collect(since: since, until: until, useCache: useCache);
+            if (progress)
+            {
+                PrintHelper.PrintSuccess(" OK");
+            }
+        }
+        catch (Exception ex)
+        {
+            if (progress)
+            {
+                Console.WriteLine(" 실패");
+            }
+            PrintHelper.PrintError($"! 오류 발생: {ex.Message}");
+            continue;
+        }
+
+        if (!progress)
+            Console.WriteLine($"\n🔍 처리 중: {owner}/{repo}\n");
+
+        try
+        {
+            var analyzer = new ScoreAnalyzer(userActivities, idToNameMap);
+            var scores = analyzer.Analyze();
+            totalScores = analyzer.TotalAnalyze(scores);
+
+            if (string.IsNullOrEmpty(singleUser))
+            {
+                List<string> formats = (format == null || format.Length == 0)
+                    ? new List<string> { "text", "csv", "chart", "html" }
+                    : checkFormat(format);
+
+            string outputDir = string.IsNullOrWhiteSpace(output) ? "output" : output;
+
+            // C) ID→이름 치환: userInfoPath가 주어졌으면 매핑, 아니면 원래 ID 유지
+            var rawScores = userActivities.ToDictionary(pair => pair.Key, pair => ScoreAnalyzer.FromActivity(pair.Value));
+            var finalScores = idToNameMap != null
+                ? rawScores.ToDictionary(
+                    kvp => idToNameMap.TryGetValue(kvp.Key, out var name) ? name : kvp.Key,
+                    kvp => kvp.Value,
+                    StringComparer.OrdinalIgnoreCase)
+                : rawScores;
+
+
+             // 👉 totalScores에 병합
+            foreach (var (user, score) in finalScores)
+            {
+                if (!totalScores.ContainsKey(user))
+                    totalScores[user] = score;
+                else
+                {
+                    var existing = totalScores[user];
+                    totalScores[user] = new UserScore(
+                        existing.PR_fb + score.PR_fb,
+                        existing.PR_doc + score.PR_doc,
+                        existing.PR_typo + score.PR_typo,
+                        existing.IS_fb + score.IS_fb,
+                        existing.IS_doc + score.IS_doc,
+                        existing.total + score.total
+                    );
+                }
+            }
+            List<string> formats = (format == null || format.Length == 0)
+                ? new List<string> { "text", "csv", "chart", "html" }
+                : checkFormat(format);
+
+            string outputDir = string.IsNullOrWhiteSpace(output) ? "output" : output;
+            var generator = new FileGenerator(finalScores, repo, outputDir);
+          
+            if (formats.Contains("csv")) generator.GenerateCsv();
+            if (formats.Contains("text")) generator.GenerateTable();
+            if (formats.Contains("chart")) generator.GenerateChart();
+            if (formats.Contains("html")) generator.GenerateHtml();
+            if (showStateSummary) generator.GenerateStateSummary(collector.StateSummary);
+        }
+        catch (Exception ex)
+        {
+            PrintHelper.PrintError($"! 오류 발생: {ex.Message}");
+        }
+
+        if (progress)
+            PrintHelper.PrintInfo($"▶ 처리 중 ({repoIndex}/{totalRepos}): {owner}/{repo} 완료");
+    }
+    if (string.IsNullOrEmpty(singleUser) && totalScores.Count > 0)
+    {
+        string totalOutputDir = string.IsNullOrWhiteSpace(output) ? "output" : output;
+        string totalPath = Path.Combine(totalOutputDir, "total.txt");
+        var totalGen = new FileGenerator(totalScores, "total", totalOutputDir);
+        totalGen.GenerateTotalText(totalPath); // 이 메서드는 다음 단계에서 정의합니다.
+    }
+    // 전체 저장소 요약 테이블 출력
+    if (summaries.Count > 0)
+    {
+        Console.WriteLine("\n📊 전체 저장소 요약 통계");
+        Console.WriteLine("----------------------------------------------------");
+        Console.WriteLine($"{"Repo",-30} {"B/F",5} {"Doc",5} {"typo",5}");
+        Console.WriteLine("----------------------------------------------------");
+    }
+    // --user 옵션이 지정된 경우, 해당 사용자의 점수와 순위만 출력
+    else if (!string.IsNullOrEmpty(singleUser) && totalScores.Count > 0)
+    {
+        var sortedScores = totalScores.OrderByDescending(x => x.Value.total).ToList();
+        int rank = 1;
+        int prevScore = -1;
+        int actualRank = 1;
+
+        UserScore? targetUserScore = null;
+        int targetUserRank = 0;
+
+        foreach (var entry in sortedScores)
+        {
+            if (entry.Value.total != prevScore)
+            {
+                rank = actualRank;
+            }
+
+            if (string.Equals(entry.Key, singleUser, StringComparison.OrdinalIgnoreCase))
+            {
+                targetUserScore = entry.Value;
+                targetUserRank = rank;
+                break;
+            }
+
+            prevScore = entry.Value.total;
+            actualRank++;
+        }
+
+        if (targetUserScore != null)
+        {
+            Console.WriteLine($"{singleUser} 사용자의 총점: {targetUserScore.total}점, 순위: {targetUserRank}위");
+        }
+        else
+        {
+            Console.WriteLine($"'{singleUser}' 사용자를 찾을 수 없습니다.");
+        }
+    }
+
+
+        foreach (var (repoName, counts) in summaries)
+        {
+            Console.WriteLine($"{repoName,-30} {counts["bug"],5} {counts["documentation"],5} {counts["typo"],5}");
+        }
+    }
+    if (failedRepos.Count > 0)
+    {
+        PrintHelper.PrintError("\n❌ 처리되지 않은 저장소 목록:");
+        foreach (var r in failedRepos) Console.WriteLine($"- {r} (올바른 형식: owner/repo)");
+    }
+
+    if (progress)
+    {
+        PrintHelper.PrintSuccess("완료");
+    }
+});
+
+static List<string> checkFormat(string[] format)
+{
+    var FormatList = new List<string> { "text", "csv", "chart", "html", "all" };
+    var validFormats = new List<string> { };
+    var unValidFormats = new List<string> { };
+    char[] invalidChars = Path.GetInvalidFileNameChars();
+
+    foreach (var fm in format)
+    {
+        var f = fm.Trim().ToLowerInvariant();
+        if (f.IndexOfAny(invalidChars) >= 0)
+        {
+            PrintHelper.PrintError($"포맷 '{f}'에는 사용할 수 없는 문자가 포함되어 있습니다.");
+            Environment.Exit(1);
+        }
+        if (FormatList.Contains(f)) validFormats.Add(f);
+        else unValidFormats.Add(f);
+    }
+
+    if (unValidFormats.Count != 0)
+    {
+        PrintHelper.PrintError("유효하지 않은 포맷 존재: " + string.Join(", ", unValidFormats));
+        Environment.Exit(1);
+    }
+
+    return validFormats.Contains("all")
+        ? new List<string> { "text", "csv", "chart", "html" }
+        : validFormats;
+}
+
+static (string, string)? TryParseRepoPath(string repoPath)
+{
+    var parts = repoPath.Split('/');
+    if (parts.Length != 2)
+    {
+        PrintHelper.PrintError($"⚠️ 저장소 인자 '{repoPath}'는 'owner/repo' 형식이어야 합니다.");
+        return null;
+    }
+    return (parts[0], parts[1]);
+}
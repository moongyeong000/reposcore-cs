--- conflicted
+++ resolved
@@ -1,412 +1,408 @@
-﻿using Cocona;
-using System.Text.Json;          // JSON 파싱
-using System.IO;                 // File, Path
-using System.Linq;
-
-// ───────────────────────────────────────────────────────
-// ① 캐시 시뮬레이션 상수 (현재는 항상 Disabled)
-// ───────────────────────────────────────────────────────
-const bool CACHE_ENABLED = false;
-
-CoconaApp.Run((
-    [Argument(Description = "분석할 저장소. \"owner/repo\" 형식으로 공백을 구분자로 하여 여러 개 입력")] string[] repos,
-    [Option('v', Description = "자세한 로그 출력을 활성화합니다.")] bool verbose,
-    [Option('o', Description = "출력 디렉토리 경로를 지정합니다. (default : \"result\")", ValueName = "Output directory")] string? output,
-    [Option('f', Description = "출력 형식 지정 (\"text\", \"csv\", \"chart\", \"html\", \"all\", default : \"all\")", ValueName = "Output format")] string[]? format,
-    [Option('t', Description = "GitHub 액세스 토큰 입력", ValueName = "Github token")] string? token,
-    [Option("include-user", Description = "결과에 포함할 사용자 ID 목록", ValueName = "Include user's id")] string[]? includeUsers,
-<<<<<<< HEAD
-    [Option("since", Description = "이 날짜 이후의 PR 및 이슈만 분석 (YYYY-MM-DD)", ValueName = "Start date")] string? since,
-    [Option("until", Description = "이 날짜까지의 PR 및 이슈만 분석 (YYYY-MM-DD)", ValueName = "End date")] string? until,
-    [Option("dry-run", Description = "실제 작업 없이 시뮬레이션 로그만 출력")] bool dryRun
-=======
-    [Option("dry-run", Description = "실제 작업 없이 시뮬레이션 로그만 출력")] bool dryRun,
-    [Option("user-info", Description = "ID→이름 매핑 JSON/CSV 파일 경로")] string? userInfoPath
->>>>>>> ac05d498
-) =>
-{
-    // ───────────────────────────────────────────────────────
-    // A) user-info 옵션으로 전달된 JSON/CSV 파일을 파싱해서 idToNameMap에 저장
-    // ───────────────────────────────────────────────────────
-    Dictionary<string,string>? idToNameMap = null;
-    if (!string.IsNullOrWhiteSpace(userInfoPath))
-    {
-        var ext = Path.GetExtension(userInfoPath).ToLowerInvariant();
-        try
-        {
-            if (ext == ".json")
-            {
-                var json = File.ReadAllText(userInfoPath);
-                idToNameMap = JsonSerializer.Deserialize<Dictionary<string,string>>(json);
-            }
-            else if (ext == ".csv")
-            {
-                idToNameMap = File.ReadAllLines(userInfoPath)
-                    .Skip(1) // 헤더(Id,Name) 스킵
-                    .Select(line => line.Split(','))
-                    .Where(parts => parts.Length == 2)
-                    .ToDictionary(p => p[0].Trim(), p => p[1].Trim(), StringComparer.OrdinalIgnoreCase);
-            }
-            else
-            {
-                Console.WriteLine("올바르지 못한 포멧입니다.");
-                return;
-            }
-            if (idToNameMap == null || idToNameMap.Count == 0)
-                throw new Exception();
-        }
-        catch
-        {
-            Console.WriteLine("올바르지 못한 포멧입니다.");
-            return;
-        }
-    }
-    // ─────────────────────────────────────────────────────────────
-    // ①-0) dry-run일 경우: 실제 로직 실행 전 "시뮬레이션 로그" 출력 후 종료
-    // ─────────────────────────────────────────────────────────────
-    if (dryRun)
-    {
-        if (string.IsNullOrWhiteSpace(token))
-        {
-            Console.WriteLine("[Dry-run] GitHub API를 호출하려면 --token 옵션이 필요합니다.");
-            return;
-        }
-        RepoDataCollector.CreateClient(token);
-        Console.WriteLine("===== Dry-Run 시뮬레이션 =====");
-        Console.WriteLine("분석 대상 저장소 목록:");
-        foreach (var repoPath in repos)
-        {
-            Console.WriteLine($"  - {repoPath}");
-        }
-        Console.WriteLine();
-
-        Console.WriteLine($"캐시 사용 여부: {(CACHE_ENABLED ? "Enabled" : "Disabled")}");
-        Console.WriteLine();
-
-        if (!string.IsNullOrEmpty(since) || !string.IsNullOrEmpty(until))
-        {
-            Console.WriteLine("분석 기간:");
-            if (!string.IsNullOrEmpty(since))
-                Console.WriteLine($"  • 시작: {since}");
-            if (!string.IsNullOrEmpty(until))
-                Console.WriteLine($"  • 종료: {until}");
-            Console.WriteLine();
-        }
-
-        Console.WriteLine("API 호출 예정 여부: Yes (GitHub API를 사용하여 데이터를 가져올 예정)");
-        Console.WriteLine();
-
-        // format과 outputDir을 시뮬레이션용으로 계산
-        List<string> _simFormats;
-        if (format == null || format.Length == 0)
-        {
-            _simFormats = new List<string> { "text", "csv", "chart", "html" };
-        }
-        else
-        {
-            _simFormats = checkFormat(format);
-        }
-        string _simOutputDir = string.IsNullOrWhiteSpace(output) ? "output" : output;
-
-        Console.WriteLine($"출력 디렉토리 예상 위치: {_simOutputDir}/<repoName>.[csv|txt]");
-        Console.WriteLine("생성될 파일 형식:");
-        foreach (var fmt in _simFormats)
-        {
-            if (fmt == "csv")
-                Console.WriteLine($"  · {_simOutputDir}/<repoName>.csv");
-            if (fmt == "text")
-                Console.WriteLine($"  · {_simOutputDir}/<repoName>.txt");
-            if (fmt == "chart")
-                Console.WriteLine($"  · [차트 기능 미구현으로 표시]");
-            if (fmt == "html")
-                Console.WriteLine($"  · [HTML 기능 미구현으로 표시]");
-        }
-
-        foreach (var repoPath in repos)
-        {
-            var parsed = TryParseRepoPath(repoPath);
-            if (parsed == null)
-            {
-                Console.WriteLine($"⚠️ 저장소 경로 무시됨 (형식 오류): {repoPath}");
-                continue;
-            }
-
-            var (owner, repo) = parsed.Value;
-            var collector = new RepoDataCollector(owner, repo);
-
-            Console.WriteLine($"\n[Dry-run] {owner}/{repo} 저장소 참여자 목록 조회 중...");
-
-            Dictionary<string, UserActivity> userActivities;
-            try
-            {
-                userActivities = collector.Collect(since: since, until: until); // ✅ 실제 참여자 목록 가져오기
-            }
-            catch (Exception ex)
-            {
-                Console.WriteLine($"[Dry-run] 참여자 정보를 가져오는 데 실패했습니다: {ex.Message}");
-                continue;
-            }
-
-            var participantIds = userActivities.Keys.ToList();
-            Console.WriteLine($"[Dry-run] 총 참여자 {participantIds.Count}명: {string.Join(", ", participantIds)}");
-
-            if (includeUsers != null && includeUsers.Length > 0)
-            {
-                Console.WriteLine($"[Dry-run] --include-user 필터 적용됨: {string.Join(", ", includeUsers)}");
-
-                var included = participantIds.Where(u => includeUsers.Contains(u)).ToList();
-                var excluded = participantIds.Except(included).ToList();
-
-                Console.WriteLine($"[Dry-run] 분석에 포함될 사용자: {string.Join(", ", included)}");
-                Console.WriteLine($"[Dry-run] 분석에서 제외될 사용자: {string.Join(", ", excluded)}");
-            }
-        }
-
-        Console.WriteLine("\n===== 시뮬레이션 종료 =====");
-        return;
-    }
-
-    // ───────────────────────────────────────────────────────
-    // 1) output 옵션 누락 시 기본값 안내
-    // ───────────────────────────────────────────────────────
-    if (string.IsNullOrWhiteSpace(output))
-    {
-        // 실제 디폴트 값은 코드에서 "output"으로 설정되어 있음
-        Console.WriteLine("출력 디렉토리가 지정되지 않아 기본 경로 'output/'이 사용됩니다.");
-    }
-
-    // ───────────────────────────────────────────────────────
-    // 2) format 옵션 누락 시 기본값 안내
-    // ───────────────────────────────────────────────────────
-    if (format == null || format.Length == 0)
-    {
-        // 여기서 기본값 배열은 {"text", "csv", "chart", "html"}으로 설정됨
-        Console.WriteLine("출력 형식이 지정되지 않아 기본값 'all'이 사용됩니다.");
-    }
-
-    // 저장소별 라벨 통계 요약 정보를 저장할 리스트
-    var summaries = new List<(string RepoName, Dictionary<string, int> LabelCounts)>();
-    var failedRepos = new List<string>(); // ❗ 실패한 저장소 목록 수집용
-
-    // _client 초기화 
-    RepoDataCollector.CreateClient(token);
-
-    foreach (var repoPath in repos)
-    {
-        // repoPath 파싱 및 형식 검사  
-        var parsed = TryParseRepoPath(repoPath);
-        if (parsed == null)
-        {
-            failedRepos.Add(repoPath);
-            continue; // 형식 오류는 건너뜀
-        }
-
-        var (owner, repo) = parsed.Value;
-
-        // collector 생성
-        var collector = new RepoDataCollector(owner, repo);
-
-        // 데이터 수집
-        var userActivities = collector.Collect(since: since, until: until);
-
-        Console.WriteLine($"\n🔍 처리 중: {owner}/{repo}");
-
-        try
-        {
-            // 테스트 출력, 라벨 카운트 기능 유지
-            Dictionary<string, int> labelCounts = new Dictionary<string, int>
-            {
-                { "bug", 0 },
-                { "documentation", 0 },
-                { "typo", 0 }
-            };
-            string filePath = Path.Combine("output", repo, $"{repo}2.txt");
-            string directoryPath = Path.GetDirectoryName(filePath) ?? throw new InvalidOperationException($"Invalid file path: {filePath}");
-            if (!Directory.Exists(directoryPath))
-            {
-                Directory.CreateDirectory(directoryPath);
-            }
-            using (var writer = new StreamWriter(filePath))
-            {
-                writer.WriteLine($"=== {repo} Activities ===");
-                HashSet<string>? userSet = null;
-                if (includeUsers != null && includeUsers.Length > 0)
-                    userSet = new HashSet<string>(includeUsers, StringComparer.OrdinalIgnoreCase);
-                foreach (var kvp in userActivities)
-                {
-                    string userId = kvp.Key;
-                    UserActivity activity = kvp.Value;
-
-                    if (userSet != null && !userSet.Contains(userId))
-                        continue;
-
-                    writer.WriteLine($"User ID: {userId}");
-                    writer.WriteLine($"  PR_fb: {activity.PR_fb}");
-                    writer.WriteLine($"  PR_doc: {activity.PR_doc}");
-                    writer.WriteLine($"  PR_typo: {activity.PR_typo}");
-                    writer.WriteLine($"  IS_fb: {activity.IS_fb}");
-                    writer.WriteLine($"  IS_doc: {activity.IS_doc}");
-                    writer.WriteLine(); // 빈 줄
-
-                    // 라벨 카운트
-                    labelCounts["bug"] += activity.PR_fb + activity.IS_fb;
-                    labelCounts["documentation"] += activity.PR_doc + activity.IS_doc;
-                    labelCounts["typo"] += activity.PR_typo;
-                }
-            }
-            summaries.Add(($"{owner}/{repo}", labelCounts));
-
-            // 존재하지 않는 사용자에 대한 경고 메시지 출력
-            if (includeUsers != null && includeUsers.Length > 0)
-            {
-                var existingUsers = userActivities.Keys.ToHashSet(StringComparer.OrdinalIgnoreCase);
-                var missingUsers = includeUsers.Where(u => !existingUsers.Contains(u)).ToList();
-                if (missingUsers.Any())
-                {
-                    Console.WriteLine($"⚠️ 다음 사용자는 {owner}/{repo} 저장소에서 찾을 수 없습니다: {string.Join(", ", missingUsers)}\n");
-                }
-            }
-        }
-        catch (Exception e)
-        {
-            Console.WriteLine($"! 오류 발생: {e.Message}");
-            continue;
-        }
-
-        try
-        {
-            // ───────────────────────────────────────────────────────
-            // 3) 실제 format 기본값/유효성 검사 적용
-            // ───────────────────────────────────────────────────────
-            List<string> formats;
-            if (format == null || format.Length == 0)
-            {
-                formats = new List<string> { "text", "csv", "chart", "html" };
-            }
-            else
-            {
-                formats = checkFormat(format);
-            }
-
-            // ───────────────────────────────────────────────────────
-            // 4) 실제 outputDir 기본값 적용
-            // ───────────────────────────────────────────────────────
-            string outputDir = string.IsNullOrWhiteSpace(output) ? "output" : output;
-
-    // C) ID→이름 치환: userInfoPath가 주어졌으면 매핑, 아니면 원래 ID 유지
-    var rawScores = userActivities.ToDictionary(pair => pair.Key, pair => ScoreAnalyzer.FromActivity(pair.Value));
-    var finalScores = idToNameMap != null
-        ? rawScores.ToDictionary(
-            kvp => idToNameMap.TryGetValue(kvp.Key, out var name) ? name : kvp.Key,
-            kvp => kvp.Value,
-            StringComparer.OrdinalIgnoreCase)
-        : rawScores;
-
-    var generator = new FileGenerator(finalScores, repo, outputDir);
-
-            if (formats.Contains("csv"))
-            {
-                generator.GenerateCsv();
-            }
-            if (formats.Contains("text"))
-            {
-                generator.GenerateTable();
-            }
-            if (formats.Contains("chart"))
-            {
-                generator.GenerateChart();
-            }
-            if (formats.Contains("html"))
-            {
-                Console.WriteLine("html 파일 생성이 아직 구현되지 않았습니다.");
-            }
-        }
-        catch (Exception ex)
-        {
-            Console.WriteLine($"! 오류 발생: {ex.Message}");
-        }
-    }
-
-    // 전체 저장소 요약 테이블 출력
-    if (summaries.Count > 0)
-    {
-        Console.WriteLine("\n📊 전체 저장소 요약 통계");
-        Console.WriteLine("----------------------------------------------------");
-        Console.WriteLine($"{"Repo",-30} {"B/F",5} {"Doc",5} {"typo",5}");
-        Console.WriteLine("----------------------------------------------------");
-
-        foreach (var (repoName, counts) in summaries)
-        {
-            Console.WriteLine($"{repoName,-30} {counts["bug"],5} {counts["documentation"],5} {counts["typo"],5}");
-        }
-    }
-
-    // ❗ 실패 저장소 요약 출력
-    if (failedRepos.Count > 0)
-    {
-        Console.WriteLine("\n❌ 처리되지 않은 저장소 목록:");
-        foreach (var r in failedRepos)
-        {
-            Console.WriteLine($"- {r} (올바른 형식: owner/repo)");
-        }
-    }
-});
-
-static List<string> checkFormat(string[] format)
-{
-    var FormatList = new List<string> { "text", "csv", "chart", "html", "all" }; // 유효한 format
-
-    var validFormats = new List<string> { };
-    var unValidFormats = new List<string> { };
-    char[] invalidChars = Path.GetInvalidFileNameChars();
-
-    foreach (var fm in format)
-    {
-        var f = fm.Trim().ToLowerInvariant(); // 대소문자 구분 없이 유효성 검사
-        if (f.IndexOfAny(invalidChars) >= 0)
-        {
-            Console.WriteLine($"포맷 '{f}'에는 파일명으로 사용할 수 없는 문자가 포함되어 있습니다.");
-            Console.WriteLine("포맷 이름에서 다음 문자를 사용하지 마세요: " +
-                string.Join(" ", invalidChars.Select(c => $"'{c}'")));
-            Environment.Exit(1);
-        }
-
-        if (FormatList.Contains(f))
-            validFormats.Add(f);
-        else
-            unValidFormats.Add(f);
-    }
-
-    // 유효하지 않은 포맷이 존재
-    if (unValidFormats.Count != 0)
-    {
-        Console.WriteLine("유효하지 않은 포맷이 존재합니다.");
-        Console.Write("유효하지 않은 포맷: ");
-        foreach (var unValidFormat in unValidFormats)
-        {
-            Console.Write($"{unValidFormat} ");
-        }
-        Console.Write("\n");
-        Environment.Exit(1);
-    }
-
-    // 추출한 리스트에 "all"이 존재할 경우 모든 포맷 리스트 반환
-    if (validFormats.Contains("all"))
-    {
-        return new List<string> { "text", "csv", "chart", "html" };
-    }
-
-    return validFormats;
-}
-
-static (string, string)? TryParseRepoPath(string repoPath)
-{
-    var parts = repoPath.Split('/');
-    if (parts.Length != 2)
-    {
-        Console.WriteLine($"⚠️ 저장소 인자 '{repoPath}'는 'owner/repo' 형식이어야 합니다. (예: oss2025hnu/reposcore-cs");
-        return null;
-    }
-
-    return (parts[0], parts[1]);
-}
+﻿using Cocona;
+using System.Text.Json;          // JSON 파싱
+using System.IO;                 // File, Path
+using System.Linq;
+
+// ───────────────────────────────────────────────────────
+// ① 캐시 시뮬레이션 상수 (현재는 항상 Disabled)
+// ───────────────────────────────────────────────────────
+const bool CACHE_ENABLED = false;
+
+CoconaApp.Run((
+    [Argument(Description = "분석할 저장소. \"owner/repo\" 형식으로 공백을 구분자로 하여 여러 개 입력")] string[] repos,
+    [Option('v', Description = "자세한 로그 출력을 활성화합니다.")] bool verbose,
+    [Option('o', Description = "출력 디렉토리 경로를 지정합니다. (default : \"result\")", ValueName = "Output directory")] string? output,
+    [Option('f', Description = "출력 형식 지정 (\"text\", \"csv\", \"chart\", \"html\", \"all\", default : \"all\")", ValueName = "Output format")] string[]? format,
+    [Option('t', Description = "GitHub 액세스 토큰 입력", ValueName = "Github token")] string? token,
+    [Option("include-user", Description = "결과에 포함할 사용자 ID 목록", ValueName = "Include user's id")] string[]? includeUsers,
+    [Option("since", Description = "이 날짜 이후의 PR 및 이슈만 분석 (YYYY-MM-DD)", ValueName = "Start date")] string? since,
+    [Option("until", Description = "이 날짜까지의 PR 및 이슈만 분석 (YYYY-MM-DD)", ValueName = "End date")] string? until,
+    [Option("dry-run", Description = "실제 작업 없이 시뮬레이션 로그만 출력")] bool dryRun
+    [Option("user-info", Description = "ID→이름 매핑 JSON/CSV 파일 경로")] string? userInfoPath
+) =>
+{
+    // ───────────────────────────────────────────────────────
+    // A) user-info 옵션으로 전달된 JSON/CSV 파일을 파싱해서 idToNameMap에 저장
+    // ───────────────────────────────────────────────────────
+    Dictionary<string,string>? idToNameMap = null;
+    if (!string.IsNullOrWhiteSpace(userInfoPath))
+    {
+        var ext = Path.GetExtension(userInfoPath).ToLowerInvariant();
+        try
+        {
+            if (ext == ".json")
+            {
+                var json = File.ReadAllText(userInfoPath);
+                idToNameMap = JsonSerializer.Deserialize<Dictionary<string,string>>(json);
+            }
+            else if (ext == ".csv")
+            {
+                idToNameMap = File.ReadAllLines(userInfoPath)
+                    .Skip(1) // 헤더(Id,Name) 스킵
+                    .Select(line => line.Split(','))
+                    .Where(parts => parts.Length == 2)
+                    .ToDictionary(p => p[0].Trim(), p => p[1].Trim(), StringComparer.OrdinalIgnoreCase);
+            }
+            else
+            {
+                Console.WriteLine("올바르지 못한 포멧입니다.");
+                return;
+            }
+            if (idToNameMap == null || idToNameMap.Count == 0)
+                throw new Exception();
+        }
+        catch
+        {
+            Console.WriteLine("올바르지 못한 포멧입니다.");
+            return;
+        }
+    }
+    // ─────────────────────────────────────────────────────────────
+    // ①-0) dry-run일 경우: 실제 로직 실행 전 "시뮬레이션 로그" 출력 후 종료
+    // ─────────────────────────────────────────────────────────────
+    if (dryRun)
+    {
+        if (string.IsNullOrWhiteSpace(token))
+        {
+            Console.WriteLine("[Dry-run] GitHub API를 호출하려면 --token 옵션이 필요합니다.");
+            return;
+        }
+        RepoDataCollector.CreateClient(token);
+        Console.WriteLine("===== Dry-Run 시뮬레이션 =====");
+        Console.WriteLine("분석 대상 저장소 목록:");
+        foreach (var repoPath in repos)
+        {
+            Console.WriteLine($"  - {repoPath}");
+        }
+        Console.WriteLine();
+
+        Console.WriteLine($"캐시 사용 여부: {(CACHE_ENABLED ? "Enabled" : "Disabled")}");
+        Console.WriteLine();
+
+        if (!string.IsNullOrEmpty(since) || !string.IsNullOrEmpty(until))
+        {
+            Console.WriteLine("분석 기간:");
+            if (!string.IsNullOrEmpty(since))
+                Console.WriteLine($"  • 시작: {since}");
+            if (!string.IsNullOrEmpty(until))
+                Console.WriteLine($"  • 종료: {until}");
+            Console.WriteLine();
+        }
+
+        Console.WriteLine("API 호출 예정 여부: Yes (GitHub API를 사용하여 데이터를 가져올 예정)");
+        Console.WriteLine();
+
+        // format과 outputDir을 시뮬레이션용으로 계산
+        List<string> _simFormats;
+        if (format == null || format.Length == 0)
+        {
+            _simFormats = new List<string> { "text", "csv", "chart", "html" };
+        }
+        else
+        {
+            _simFormats = checkFormat(format);
+        }
+        string _simOutputDir = string.IsNullOrWhiteSpace(output) ? "output" : output;
+
+        Console.WriteLine($"출력 디렉토리 예상 위치: {_simOutputDir}/<repoName>.[csv|txt]");
+        Console.WriteLine("생성될 파일 형식:");
+        foreach (var fmt in _simFormats)
+        {
+            if (fmt == "csv")
+                Console.WriteLine($"  · {_simOutputDir}/<repoName>.csv");
+            if (fmt == "text")
+                Console.WriteLine($"  · {_simOutputDir}/<repoName>.txt");
+            if (fmt == "chart")
+                Console.WriteLine($"  · [차트 기능 미구현으로 표시]");
+            if (fmt == "html")
+                Console.WriteLine($"  · [HTML 기능 미구현으로 표시]");
+        }
+
+        foreach (var repoPath in repos)
+        {
+            var parsed = TryParseRepoPath(repoPath);
+            if (parsed == null)
+            {
+                Console.WriteLine($"⚠️ 저장소 경로 무시됨 (형식 오류): {repoPath}");
+                continue;
+            }
+
+            var (owner, repo) = parsed.Value;
+            var collector = new RepoDataCollector(owner, repo);
+
+            Console.WriteLine($"\n[Dry-run] {owner}/{repo} 저장소 참여자 목록 조회 중...");
+
+            Dictionary<string, UserActivity> userActivities;
+            try
+            {
+                userActivities = collector.Collect(since: since, until: until); // ✅ 실제 참여자 목록 가져오기
+            }
+            catch (Exception ex)
+            {
+                Console.WriteLine($"[Dry-run] 참여자 정보를 가져오는 데 실패했습니다: {ex.Message}");
+                continue;
+            }
+
+            var participantIds = userActivities.Keys.ToList();
+            Console.WriteLine($"[Dry-run] 총 참여자 {participantIds.Count}명: {string.Join(", ", participantIds)}");
+
+            if (includeUsers != null && includeUsers.Length > 0)
+            {
+                Console.WriteLine($"[Dry-run] --include-user 필터 적용됨: {string.Join(", ", includeUsers)}");
+
+                var included = participantIds.Where(u => includeUsers.Contains(u)).ToList();
+                var excluded = participantIds.Except(included).ToList();
+
+                Console.WriteLine($"[Dry-run] 분석에 포함될 사용자: {string.Join(", ", included)}");
+                Console.WriteLine($"[Dry-run] 분석에서 제외될 사용자: {string.Join(", ", excluded)}");
+            }
+        }
+
+        Console.WriteLine("\n===== 시뮬레이션 종료 =====");
+        return;
+    }
+
+    // ───────────────────────────────────────────────────────
+    // 1) output 옵션 누락 시 기본값 안내
+    // ───────────────────────────────────────────────────────
+    if (string.IsNullOrWhiteSpace(output))
+    {
+        // 실제 디폴트 값은 코드에서 "output"으로 설정되어 있음
+        Console.WriteLine("출력 디렉토리가 지정되지 않아 기본 경로 'output/'이 사용됩니다.");
+    }
+
+    // ───────────────────────────────────────────────────────
+    // 2) format 옵션 누락 시 기본값 안내
+    // ───────────────────────────────────────────────────────
+    if (format == null || format.Length == 0)
+    {
+        // 여기서 기본값 배열은 {"text", "csv", "chart", "html"}으로 설정됨
+        Console.WriteLine("출력 형식이 지정되지 않아 기본값 'all'이 사용됩니다.");
+    }
+
+    // 저장소별 라벨 통계 요약 정보를 저장할 리스트
+    var summaries = new List<(string RepoName, Dictionary<string, int> LabelCounts)>();
+    var failedRepos = new List<string>(); // ❗ 실패한 저장소 목록 수집용
+
+    // _client 초기화 
+    RepoDataCollector.CreateClient(token);
+
+    foreach (var repoPath in repos)
+    {
+        // repoPath 파싱 및 형식 검사  
+        var parsed = TryParseRepoPath(repoPath);
+        if (parsed == null)
+        {
+            failedRepos.Add(repoPath);
+            continue; // 형식 오류는 건너뜀
+        }
+
+        var (owner, repo) = parsed.Value;
+
+        // collector 생성
+        var collector = new RepoDataCollector(owner, repo);
+
+        // 데이터 수집
+        var userActivities = collector.Collect(since: since, until: until);
+
+        Console.WriteLine($"\n🔍 처리 중: {owner}/{repo}");
+
+        try
+        {
+            // 테스트 출력, 라벨 카운트 기능 유지
+            Dictionary<string, int> labelCounts = new Dictionary<string, int>
+            {
+                { "bug", 0 },
+                { "documentation", 0 },
+                { "typo", 0 }
+            };
+            string filePath = Path.Combine("output", repo, $"{repo}2.txt");
+            string directoryPath = Path.GetDirectoryName(filePath) ?? throw new InvalidOperationException($"Invalid file path: {filePath}");
+            if (!Directory.Exists(directoryPath))
+            {
+                Directory.CreateDirectory(directoryPath);
+            }
+            using (var writer = new StreamWriter(filePath))
+            {
+                writer.WriteLine($"=== {repo} Activities ===");
+                HashSet<string>? userSet = null;
+                if (includeUsers != null && includeUsers.Length > 0)
+                    userSet = new HashSet<string>(includeUsers, StringComparer.OrdinalIgnoreCase);
+                foreach (var kvp in userActivities)
+                {
+                    string userId = kvp.Key;
+                    UserActivity activity = kvp.Value;
+
+                    if (userSet != null && !userSet.Contains(userId))
+                        continue;
+
+                    writer.WriteLine($"User ID: {userId}");
+                    writer.WriteLine($"  PR_fb: {activity.PR_fb}");
+                    writer.WriteLine($"  PR_doc: {activity.PR_doc}");
+                    writer.WriteLine($"  PR_typo: {activity.PR_typo}");
+                    writer.WriteLine($"  IS_fb: {activity.IS_fb}");
+                    writer.WriteLine($"  IS_doc: {activity.IS_doc}");
+                    writer.WriteLine(); // 빈 줄
+
+                    // 라벨 카운트
+                    labelCounts["bug"] += activity.PR_fb + activity.IS_fb;
+                    labelCounts["documentation"] += activity.PR_doc + activity.IS_doc;
+                    labelCounts["typo"] += activity.PR_typo;
+                }
+            }
+            summaries.Add(($"{owner}/{repo}", labelCounts));
+
+            // 존재하지 않는 사용자에 대한 경고 메시지 출력
+            if (includeUsers != null && includeUsers.Length > 0)
+            {
+                var existingUsers = userActivities.Keys.ToHashSet(StringComparer.OrdinalIgnoreCase);
+                var missingUsers = includeUsers.Where(u => !existingUsers.Contains(u)).ToList();
+                if (missingUsers.Any())
+                {
+                    Console.WriteLine($"⚠️ 다음 사용자는 {owner}/{repo} 저장소에서 찾을 수 없습니다: {string.Join(", ", missingUsers)}\n");
+                }
+            }
+        }
+        catch (Exception e)
+        {
+            Console.WriteLine($"! 오류 발생: {e.Message}");
+            continue;
+        }
+
+        try
+        {
+            // ───────────────────────────────────────────────────────
+            // 3) 실제 format 기본값/유효성 검사 적용
+            // ───────────────────────────────────────────────────────
+            List<string> formats;
+            if (format == null || format.Length == 0)
+            {
+                formats = new List<string> { "text", "csv", "chart", "html" };
+            }
+            else
+            {
+                formats = checkFormat(format);
+            }
+
+            // ───────────────────────────────────────────────────────
+            // 4) 실제 outputDir 기본값 적용
+            // ───────────────────────────────────────────────────────
+            string outputDir = string.IsNullOrWhiteSpace(output) ? "output" : output;
+
+    // C) ID→이름 치환: userInfoPath가 주어졌으면 매핑, 아니면 원래 ID 유지
+    var rawScores = userActivities.ToDictionary(pair => pair.Key, pair => ScoreAnalyzer.FromActivity(pair.Value));
+    var finalScores = idToNameMap != null
+        ? rawScores.ToDictionary(
+            kvp => idToNameMap.TryGetValue(kvp.Key, out var name) ? name : kvp.Key,
+            kvp => kvp.Value,
+            StringComparer.OrdinalIgnoreCase)
+        : rawScores;
+
+    var generator = new FileGenerator(finalScores, repo, outputDir);
+
+            if (formats.Contains("csv"))
+            {
+                generator.GenerateCsv();
+            }
+            if (formats.Contains("text"))
+            {
+                generator.GenerateTable();
+            }
+            if (formats.Contains("chart"))
+            {
+                generator.GenerateChart();
+            }
+            if (formats.Contains("html"))
+            {
+                Console.WriteLine("html 파일 생성이 아직 구현되지 않았습니다.");
+            }
+        }
+        catch (Exception ex)
+        {
+            Console.WriteLine($"! 오류 발생: {ex.Message}");
+        }
+    }
+
+    // 전체 저장소 요약 테이블 출력
+    if (summaries.Count > 0)
+    {
+        Console.WriteLine("\n📊 전체 저장소 요약 통계");
+        Console.WriteLine("----------------------------------------------------");
+        Console.WriteLine($"{"Repo",-30} {"B/F",5} {"Doc",5} {"typo",5}");
+        Console.WriteLine("----------------------------------------------------");
+
+        foreach (var (repoName, counts) in summaries)
+        {
+            Console.WriteLine($"{repoName,-30} {counts["bug"],5} {counts["documentation"],5} {counts["typo"],5}");
+        }
+    }
+
+    // ❗ 실패 저장소 요약 출력
+    if (failedRepos.Count > 0)
+    {
+        Console.WriteLine("\n❌ 처리되지 않은 저장소 목록:");
+        foreach (var r in failedRepos)
+        {
+            Console.WriteLine($"- {r} (올바른 형식: owner/repo)");
+        }
+    }
+});
+
+static List<string> checkFormat(string[] format)
+{
+    var FormatList = new List<string> { "text", "csv", "chart", "html", "all" }; // 유효한 format
+
+    var validFormats = new List<string> { };
+    var unValidFormats = new List<string> { };
+    char[] invalidChars = Path.GetInvalidFileNameChars();
+
+    foreach (var fm in format)
+    {
+        var f = fm.Trim().ToLowerInvariant(); // 대소문자 구분 없이 유효성 검사
+        if (f.IndexOfAny(invalidChars) >= 0)
+        {
+            Console.WriteLine($"포맷 '{f}'에는 파일명으로 사용할 수 없는 문자가 포함되어 있습니다.");
+            Console.WriteLine("포맷 이름에서 다음 문자를 사용하지 마세요: " +
+                string.Join(" ", invalidChars.Select(c => $"'{c}'")));
+            Environment.Exit(1);
+        }
+
+        if (FormatList.Contains(f))
+            validFormats.Add(f);
+        else
+            unValidFormats.Add(f);
+    }
+
+    // 유효하지 않은 포맷이 존재
+    if (unValidFormats.Count != 0)
+    {
+        Console.WriteLine("유효하지 않은 포맷이 존재합니다.");
+        Console.Write("유효하지 않은 포맷: ");
+        foreach (var unValidFormat in unValidFormats)
+        {
+            Console.Write($"{unValidFormat} ");
+        }
+        Console.Write("\n");
+        Environment.Exit(1);
+    }
+
+    // 추출한 리스트에 "all"이 존재할 경우 모든 포맷 리스트 반환
+    if (validFormats.Contains("all"))
+    {
+        return new List<string> { "text", "csv", "chart", "html" };
+    }
+
+    return validFormats;
+}
+
+static (string, string)? TryParseRepoPath(string repoPath)
+{
+    var parts = repoPath.Split('/');
+    if (parts.Length != 2)
+    {
+        Console.WriteLine($"⚠️ 저장소 인자 '{repoPath}'는 'owner/repo' 형식이어야 합니다. (예: oss2025hnu/reposcore-cs");
+        return null;
+    }
+
+    return (parts[0], parts[1]);
+}
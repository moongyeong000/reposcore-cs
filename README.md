# reposcore-cs
A CLI for scoring student participation in an open-source class repo, implemented in C#.

**주의**: 처음 만들 때 dotnet 7.0으로 환경을 설정했다 8.0으로 설정을 바꿨기 때문에 그 이전에 Codespace를 생성한 경우 코드스페이스 vscode 에디터에서 `Ctrl-Shift-P`를 누르고 rebuild로 검색해서 Codespace rebuild를 선택하면 8.0 환경으로 다시 가상머신이 만들어집니다. (단, 기존에 컨테이너 안에 있는 파일들은 깃헙에 push하지 않은 내용들 중에 필요한 게 있으면 혹시 모르니 백업해 놓아야 ...)

## Usage
아래는 `dotnet run -- -h` 또는 `dotnet run -- -help`실행 결과를 붙여넣은 것이므로 명령줄 관련 코드가 변경되면 아래 내용도 그에 맞게 수정해야 함.

```bash
Usage: reposcore-cs [--verbose] [--output <String>] [--format <String>...] [--token <String>] [--help] [--version] repos0 ... reposN

reposcore-cs

Arguments:
  0: repos    분석할 저장소. "ower/repo" 형식으로 공백을 구분자로 하여 여러 개 입력 (Required)

Options:
  -v, --verbose               자세한 로그 출력을 활성화합니다.
  -o, --output <String>       출력 디렉토리 경로를 지정합니다. (default : "result")
  -f, --format <String>...    출력 형식 지정 ("text", "csv", "chart", "html", "all", default : "all")
  -t, --token <String>        GitHub 액세스 토큰 입력
  -h, --help                  Show help message
  --version                   Show version
```

## CLI 유틸리티 실행 예시

기본적인 명령행 인자 처리와 옵션을 다음과 같은 명령어로 시험삼아 실행해 볼 수 있습니다.
 
```bash
dotnet run -- owner/repo
<<<<<<< HEAD
dotnet run -- owner/repo --verbose
dotnet run -- owner/repo -f csv -f text
=======
dotnet run -- owner1/repo1 owner2/repo2 owner3/repo3
dotnet run -- owner/repo --verbose
dotnet run -- owner1/repo1 owner2/repo2 owner3/repo3 --verbose
>>>>>>> 78de2d13
dotnet run -- --version
dotnet run -- --help
```

* 옵션 등을 정리해 나가는 단계이므로 실행 예시는 출력 결과가 계속해서 변경할 것이므로 일단 이전에 실행 예시 출력 결과들은 삭제하였음
* 위 명령어들은 `reposcore-cs.csproj` 파일이 위치한 최상위 디렉토리(`reposcore-cs`)에서 실행해야 정상적으로 동작합니다.
* 다양한 저장소를 실행하는 명령어는 해당 프로젝트의 저장소가 3개이기 때문에 3개로 반영하였습니다.

---

## Score Formula
아래는 PR 개수와 이슈 개수의 비율에 따라 점수로 인정가능한 최대 개수를 구하고 각 배점에 따라 최종 점수를 산출하는 공식이다.

- $P_{fb}$ : 기능 또는 버그 관련 Merged PR 개수 (**3점**) ($P_{fb} = P_f + P_b$)  
- $P_d$ : 문서 관련 Merged PR 개수 (**2점**)  
- $P_t$ : 오타 수정 Merged PR 개수 (**1점**)  
- $I_{fb}$ : 기능 또는 버그 관련 Open 또는 해결된 이슈 개수 (**2점**) ($I_{fb} = I_f + I_b$)  
- $I_d$ : 문서 관련 Open 또는 해결된 이슈 개수 (**1점**)

$P_{\text{valid}} = P_{fb} + \min(P_d + P_t, 3 \times \max(P_{fb}, 1)) \quad$ 점수 인정 가능 PR 개수  
$I_{\text{valid}} = \min(I_{fb} + I_d, 4 \times P_{\text{valid}}) \quad$ 점수 인정 가능 이슈 개수

PR의 점수를 최대로 하기 위해 기능/버그 PR을 먼저 계산한 후 문서 PR과 오타 PR을 계산합니다.  
($P_{fb}$이 0일 경우에도 문서 PR과 오타 PR 합산으로 최대 3개까지 인정됩니다.)

$P_{fb}^* = \min(P_{fb}, P_{\text{valid}}) \quad$ 기능/버그 PR 최대 포함  

$P_d^* = \min(P_d, P_{\text{valid}} - P_{fb}^*)$  문서 PR 포함

$P_t^* = P_{\text{valid}} - P_{fb}^* - P_d^*$  남은 개수에서 오타 PR 포함

이슈의 점수를 최대로 하기 위해 기능/버그 이슈를 먼저 계산한 후 문서 이슈를 계산합니다.

$I_{fb}^* = \min(I_{fb}, I_{\text{valid}}) \quad$ 기능/버그 이슈 최대 포함  
$I_d^* = I_{\text{valid}} - I_{fb}^* \quad$ 남은 개수에서 문서 이슈 포함

최종 점수 계산 공식:  
$S = 3P_{fb}^* + 2P_d^* + 1P_t^* + 2I_{fb}^* + 1I_d^*$

##  C# Dev Kit 설치 및 활용
Visual Studio Code용 C# Dev Kit 확장 프로그램은 C# 개발을 보다 편리하게 도와주는 도구입니다.  
테스트 실행, 디버깅, IntelliSense 자동완성 기능을 지원합니다.
이 확장은 .NET 기반 C# 콘솔 애플리케이션, Blazor, MAUI 등 다양한 .NET 프로젝트;
xUnit, NUnit, MSTest 등 테스트 프레임워크; Windows, macOS, Linux 플랫폼을 지원합니다.

### 설치 방법
    1. Visual Studio Code 실행
    2. 좌측 사이드바에서 Extensions(확장 프로그램) 탭 클릭
    3. 검색창에 "C# Dev Kit" 입력
    4. 설치(Install) 버튼 클릭

또는 터미널에서 명령어로 설치할 수도 있습니다:
`bash code --install-extension ms-dotnettools.csdevkit`

참고로, 현재는 devcontainer 설정으로 새로 코드스페이스를 만들 때 자동으로 설치가 되도록 설정이 되어 있습니다.

### 활용 방법
명령 팔레트(Command Palette) (Ctrl+Shift+P)에서 다음 명령어 사용:
- C# Dev Kit: Run Test
- C# Dev Kit: Debug Test
- IntelliSense 자동완성 기능 활성화
.csproj 파일 기반 프로젝트를 자동으로 인식 및 빌드

---
## 📚 가이드 문서 모음

### [.NET 가이드](docs/dotNet-guide.md)
- .NET 콘솔 애플리케이션 생성, 빌드, 실행, 테스트 과정 안내.

### [프로젝트 기여 및 작업 규칙](docs/project_guidelines.md)
- 프로젝트 규칙과 참여 방법.

### [Github Token 생성 방법](docs/github-token-guide.md)
- GitHub 토큰 생성 및 설정.

### [Octokit 가이드](docs/octokit_guide.md)
- GitHub API를 호출 또는 저장소 및 이슈를 관리하는 과정 안내.

### [포크 동기화 가이드](docs/fork_sync_guide.md)
- 포크 저장소 동기화 가이드.

### [소스 파일 추가 가이드](docs/add_cs_files_guide.md)
- 프로그램의 시작점을 포함하는 `Program.cs`외에 다른 확장자 `.cs`인 C# 소스코드 파일을 추가하는 방법 안내.
<|MERGE_RESOLUTION|>--- conflicted
+++ resolved
@@ -28,15 +28,10 @@
 기본적인 명령행 인자 처리와 옵션을 다음과 같은 명령어로 시험삼아 실행해 볼 수 있습니다.
  
 ```bash
-dotnet run -- owner/repo
-<<<<<<< HEAD
-dotnet run -- owner/repo --verbose
-dotnet run -- owner/repo -f csv -f text
-=======
 dotnet run -- owner1/repo1 owner2/repo2 owner3/repo3
 dotnet run -- owner/repo --verbose
 dotnet run -- owner1/repo1 owner2/repo2 owner3/repo3 --verbose
->>>>>>> 78de2d13
+dotnet run -- owner/repo -f csv -f text
 dotnet run -- --version
 dotnet run -- --help
 ```
